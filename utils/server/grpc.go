package server

import (
	"context"
	"encoding/json"
	"io"
	"net/http"

	"github.com/mitchellh/mapstructure"

	"github.com/spaceuptech/space-cloud/model"
	pb "github.com/spaceuptech/space-cloud/proto"
	"github.com/spaceuptech/space-cloud/utils"
	"github.com/spaceuptech/space-cloud/utils/client"
)

// Create inserts document(s) into the database
func (s *Server) Create(ctx context.Context, in *pb.CreateRequest) (*pb.Response, error) {
	// Create a create request
	req := model.CreateRequest{}

	var temp interface{}
	if err := json.Unmarshal(in.Document, &temp); err != nil {
		return &pb.Response{Status: 500, Error: err.Error()}, nil
	}
	req.Document = temp
	req.Operation = in.Operation

	// Check if the user is authenticated
	status, err := s.auth.IsCreateOpAuthorised(in.Meta.Project, in.Meta.DbType, in.Meta.Col, in.Meta.Token, &req)
	if err != nil {
		return &pb.Response{Status: int32(status), Error: err.Error()}, nil
	}

	// Perform the write operation
	err = s.crud.Create(ctx, in.Meta.DbType, in.Meta.Project, in.Meta.Col, &req)
	if err != nil {

		// Send gRPC Response
		return &pb.Response{Status: http.StatusInternalServerError, Error: err.Error()}, nil
	}

	// Give positive acknowledgement
	return &pb.Response{Status: http.StatusOK}, nil
}

// Read queries document(s) from the database
func (s *Server) Read(ctx context.Context, in *pb.ReadRequest) (*pb.Response, error) {
	req := model.ReadRequest{}
	temp := map[string]interface{}{}
	if err := json.Unmarshal(in.Find, &temp); err != nil {
		return &pb.Response{Status: http.StatusInternalServerError, Error: err.Error()}, nil
	}
	req.Find = temp
	req.Operation = in.Operation
	opts := model.ReadOptions{}
	opts.Select = in.Options.Select
	opts.Sort = in.Options.Sort
	opts.Skip = &in.Options.Skip
	opts.Limit = &in.Options.Limit
	opts.Distinct = &in.Options.Distinct
	req.Options = &opts

	// Create empty read options if it does not exist
	if req.Options == nil {
		req.Options = new(model.ReadOptions)
	}

	// Check if the user is authenticated
	status, err := s.auth.IsReadOpAuthorised(in.Meta.Project, in.Meta.DbType, in.Meta.Col, in.Meta.Token, &req)
	if err != nil {
		return &pb.Response{Status: int32(status), Error: err.Error()}, nil
	}

	// Perform the read operation
	result, err := s.crud.Read(ctx, in.Meta.DbType, in.Meta.Project, in.Meta.Col, &req)
	if err != nil {
		return &pb.Response{Status: http.StatusInternalServerError, Error: err.Error()}, nil
	}

	resultBytes, err := json.Marshal(result)
	if err != nil {
		return &pb.Response{Status: http.StatusInternalServerError, Error: err.Error()}, nil
	}

	// Give positive acknowledgement
	return &pb.Response{Status: http.StatusOK, Result: resultBytes}, nil
}

// Update updates document(s) from the database
func (s *Server) Update(ctx context.Context, in *pb.UpdateRequest) (*pb.Response, error) {
	req := model.UpdateRequest{}
	temp := map[string]interface{}{}
	if err := json.Unmarshal(in.Find, &temp); err != nil {
		return &pb.Response{Status: http.StatusInternalServerError, Error: err.Error()}, nil
	}
	req.Find = temp

	temp = map[string]interface{}{}
	if err := json.Unmarshal(in.Update, &temp); err != nil {
		return &pb.Response{Status: http.StatusInternalServerError, Error: err.Error()}, nil
	}
	req.Update = temp
	req.Operation = in.Operation

	// Check if the user is authenticated
	status, err := s.auth.IsUpdateOpAuthorised(in.Meta.Project, in.Meta.DbType, in.Meta.Col, in.Meta.Token, &req)
	if err != nil {
		return &pb.Response{Status: int32(status), Error: err.Error()}, nil
	}

	err = s.crud.Update(ctx, in.Meta.DbType, in.Meta.Project, in.Meta.Col, &req)
	if err != nil {

		// Send gRPC Response
		return &pb.Response{Status: http.StatusInternalServerError, Error: err.Error()}, nil
	}

	// Give positive acknowledgement
	return &pb.Response{Status: http.StatusOK}, nil
}

// Delete deletes document(s) from the database
func (s *Server) Delete(ctx context.Context, in *pb.DeleteRequest) (*pb.Response, error) {
	// Load the request from the body
	req := model.DeleteRequest{}
	temp := map[string]interface{}{}
	if err := json.Unmarshal(in.Find, &temp); err != nil {
		return &pb.Response{Status: http.StatusInternalServerError, Error: err.Error()}, nil
	}
	req.Find = temp
	req.Operation = in.Operation

	// Check if the user is authenticated
	status, err := s.auth.IsDeleteOpAuthorised(in.Meta.Project, in.Meta.DbType, in.Meta.Col, in.Meta.Token, &req)
	if err != nil {
		return &pb.Response{Status: int32(status), Error: err.Error()}, nil
	}

	// Perform the delete operation
	err = s.crud.Delete(ctx, in.Meta.DbType, in.Meta.Project, in.Meta.Col, &req)
	if err != nil {

		// Send gRPC Response
		return &pb.Response{Status: http.StatusInternalServerError, Error: err.Error()}, nil
	}

	// Give positive acknowledgement
	return &pb.Response{Status: http.StatusOK}, nil
}

// Aggregate aggregates document(s) from the database
func (s *Server) Aggregate(ctx context.Context, in *pb.AggregateRequest) (*pb.Response, error) {
	req := model.AggregateRequest{}
	temp := []map[string]interface{}{}
	if err := json.Unmarshal(in.Pipeline, &temp); err != nil {
		return &pb.Response{Status: http.StatusInternalServerError, Error: err.Error()}, nil
	}
	req.Pipeline = temp
	req.Operation = in.Operation

	// Check if the user is authenticated
	status, err := s.auth.IsAggregateOpAuthorised(in.Meta.Project, in.Meta.DbType, in.Meta.Col, in.Meta.Token, &req)
	if err != nil {
		return &pb.Response{Status: int32(status), Error: err.Error()}, nil
	}

	// Perform the read operation
	result, err := s.crud.Aggregate(ctx, in.Meta.DbType, in.Meta.Project, in.Meta.Col, &req)
	if err != nil {
		return &pb.Response{Status: http.StatusInternalServerError, Error: err.Error()}, nil
	}

	resultBytes, err := json.Marshal(result)
	if err != nil {
		return &pb.Response{Status: http.StatusInternalServerError, Error: err.Error()}, nil
	}

	// Give positive acknowledgement
	return &pb.Response{Status: http.StatusOK, Result: resultBytes}, nil
}

// Batch performs a batch operation on the database
func (s *Server) Batch(ctx context.Context, in *pb.BatchRequest) (*pb.Response, error) {

	allRequests := []model.AllRequest{}
	for _, req := range in.Batchrequest {
		// Make status and error variables
		var status int
		var err error

		switch req.Type {
		case string(utils.Create):
			eachReq := model.AllRequest{}
			eachReq.Type = req.Type
			eachReq.Col = req.Col

			r := model.CreateRequest{}
			var temp interface{}
			if err = json.Unmarshal(req.Document, &temp); err != nil {
				status = http.StatusInternalServerError
			}
			r.Document = temp
			eachReq.Document = temp

			r.Operation = req.Operation
			eachReq.Operation = req.Operation

			allRequests = append(allRequests, eachReq)

			// Check if the user is authenticated
			status, err = s.auth.IsCreateOpAuthorised(in.Meta.Project, in.Meta.DbType, req.Col, in.Meta.Token, &r)

		case string(utils.Update):
			eachReq := model.AllRequest{}
			eachReq.Type = req.Type
			eachReq.Col = req.Col

			r := model.UpdateRequest{}
			temp := map[string]interface{}{}
			if err := json.Unmarshal(req.Find, &temp); err != nil {
				return &pb.Response{Status: http.StatusInternalServerError, Error: err.Error()}, nil
			}
			r.Find = temp
			eachReq.Find = temp

			temp = map[string]interface{}{}
			if err = json.Unmarshal(req.Update, &temp); err != nil {
				status = http.StatusInternalServerError
			}
			r.Update = temp
			eachReq.Update = temp

			r.Operation = req.Operation
			eachReq.Operation = req.Operation

			allRequests = append(allRequests, eachReq)

			// Check if the user is authenticated
			status, err = s.auth.IsUpdateOpAuthorised(in.Meta.Project, in.Meta.DbType, req.Col, in.Meta.Token, &r)

		case string(utils.Delete):
			eachReq := model.AllRequest{}
			eachReq.Type = req.Type
			eachReq.Col = req.Col

			r := model.DeleteRequest{}
			temp := map[string]interface{}{}
			if err = json.Unmarshal(req.Find, &temp); err != nil {
				status = http.StatusInternalServerError
			}
			r.Find = temp
			eachReq.Find = temp

			r.Operation = req.Operation
			eachReq.Operation = req.Operation

			allRequests = append(allRequests, eachReq)

			// Check if the user is authenticated
			status, err = s.auth.IsDeleteOpAuthorised(in.Meta.Project, in.Meta.DbType, req.Col, in.Meta.Token, &r)

		}

		if err != nil {
			return &pb.Response{Status: int32(status), Error: err.Error()}, nil
		}

		// Send gRPC Response
		return &pb.Response{Status: int32(status), Error: err.Error()}, nil
	}

	// Perform the Batch operation
	batch := model.BatchRequest{}
	batch.Requests = allRequests
	err := s.crud.Batch(ctx, in.Meta.DbType, in.Meta.Project, &batch)
	if err != nil {

		// Send gRPC Response
		return &pb.Response{Status: http.StatusInternalServerError, Error: err.Error()}, nil
	}

	// Give positive acknowledgement
	return &pb.Response{Status: http.StatusOK}, nil
}

// Call invokes a function on the provided services
func (s *Server) Call(ctx context.Context, in *pb.FunctionsRequest) (*pb.Response, error) {
	var params interface{}
	if err := json.Unmarshal(in.Params, &params); err != nil {
		out := pb.Response{}
		out.Status = 500
		out.Error = err.Error()
		return &out, nil
	}

	auth, err := s.auth.IsFuncCallAuthorised(in.Project, in.Service, in.Function, in.Token, params)
	if err != nil {
		return &pb.Response{Status: 403, Error: err.Error()}, nil
	}

	result, err := s.functions.Call(in.Service, in.Function, auth, params, int(in.Timeout))
	if err != nil {
		return &pb.Response{Status: 500, Error: err.Error()}, nil
	}

	data, _ := json.Marshal(result)
	return &pb.Response{Result: data, Status: 200}, nil
}

// Service registers and handles all opertions of a service
func (s *Server) Service(stream pb.SpaceCloud_ServiceServer) error {
	c := client.CreateGRPCServiceClient(stream)
	defer s.functions.UnregisterService(c.ClientID())
	defer c.Close()
	go c.RoutineWrite()

	// Get GRPC Service client details
	clientID := c.ClientID()

	c.Read(func(req *model.Message) bool {
		switch req.Type {
		case utils.TypeServiceRegister:
			// TODO add security rule for functions registered as well
			data := new(model.ServiceRegisterRequest)
			mapstructure.Decode(req.Data, data)

			s.functions.RegisterService(clientID, data, func(payload *model.FunctionsPayload) {
				c.Write(&model.Message{Type: utils.TypeServiceRequest, Data: payload})
			})

			c.Write(&model.Message{ID: req.ID, Type: req.Type, Data: map[string]interface{}{"ack": true}})

		case utils.TypeServiceRequest:
			data := new(model.FunctionsPayload)
			mapstructure.Decode(req.Data, data)

			s.functions.HandleServiceResponse(data)
		}

		return true
	})
	return nil
}

// RealTime registers and handles all opertions of a live query
func (s *Server) RealTime(stream pb.SpaceCloud_RealTimeServer) error {
	c := client.CreateGRPCRealtimeClient(stream)
	defer s.realtime.RemoveClient(c.ClientID())
	defer c.Close()
	go c.RoutineWrite()

	// Get GRPC Service client details
	ctx := c.Context()
	clientID := c.ClientID()

	c.Read(func(req *model.Message) bool {
		switch req.Type {
		case utils.TypeRealtimeSubscribe:
			// For realtime subscribe event
			data := new(model.RealtimeRequest)
			mapstructure.Decode(req.Data, data)

			// Subscribe to realtime feed
			feedData, err := s.realtime.Subscribe(ctx, clientID, data, func(feed *model.FeedData) {
				c.Write(&model.Message{ID: req.ID, Type: utils.TypeRealtimeFeed, Data: feed})
			})
			if err != nil {
				res := model.RealtimeResponse{Group: data.Group, ID: data.ID, Ack: false, Error: err.Error()}
				c.Write(&model.Message{ID: req.ID, Type: req.Type, Data: res})
				return true
			}

			// Send response to c
			res := model.RealtimeResponse{Group: data.Group, ID: data.ID, Ack: true, Docs: feedData}
			c.Write(&model.Message{ID: req.ID, Type: req.Type, Data: res})

		case utils.TypeRealtimeUnsubscribe:
			// For realtime subscribe event
			data := new(model.RealtimeRequest)
			mapstructure.Decode(req.Data, data)

			s.realtime.Unsubscribe(clientID, data)

			// Send response to c
			res := model.RealtimeResponse{Group: data.Group, ID: data.ID, Ack: true}
			c.Write(&model.Message{ID: req.ID, Type: req.Type, Data: res})
		}

		return true
	})

	return nil
}

// Profile queries the user's profiles
func (s *Server) Profile(ctx context.Context, in *pb.ProfileRequest) (*pb.Response, error) {
	status, result, err := s.user.Profile(ctx, in.Meta.Token, in.Meta.DbType, in.Meta.Project, in.Id)
	out := pb.Response{}
	out.Status = int32(status)
	if err != nil {
		out.Error = err.Error()
		return &out, nil
	}
	res, err1 := json.Marshal(result)
	if err1 != nil {
		out.Status = http.StatusInternalServerError
		out.Error = err1.Error()
		return &out, nil
	}
	out.Result = res

	return &out, nil
}

// Profiles queries all user profiles
func (s *Server) Profiles(ctx context.Context, in *pb.ProfilesRequest) (*pb.Response, error) {
	status, result, err := s.user.Profiles(ctx, in.Meta.Token, in.Meta.DbType, in.Meta.Project)
	out := pb.Response{}
	out.Status = int32(status)
	if err != nil {
		out.Error = err.Error()
		return &out, nil
	}
	res, err1 := json.Marshal(result["users"])
	if err1 != nil {
		out.Status = http.StatusInternalServerError
		out.Error = err1.Error()
		return &out, nil
	}
	out.Result = res

	return &out, nil
}

// EditProfile edits a user's profiles
func (s *Server) EditProfile(ctx context.Context, in *pb.EditProfileRequest) (*pb.Response, error) {
	status, result, err := s.user.EmailEditProfile(ctx, in.Meta.Token, in.Meta.DbType, in.Meta.Project, in.Id, in.Email, in.Name, in.Password)
	out := pb.Response{}
	out.Status = int32(status)
	if err != nil {
		out.Error = err.Error()
		return &out, nil
	}
	res, err1 := json.Marshal(result)
	if err1 != nil {
		out.Status = http.StatusInternalServerError
		out.Error = err1.Error()
		return &out, nil
	}
	out.Result = res

	return &out, nil
}

// SignIn signs a user in
func (s *Server) SignIn(ctx context.Context, in *pb.SignInRequest) (*pb.Response, error) {
	status, result, err := s.user.EmailSignIn(ctx, in.Meta.DbType, in.Meta.Project, in.Email, in.Password)
	out := pb.Response{}
	out.Status = int32(status)
	if err != nil {
		out.Error = err.Error()
		return &out, nil
	}
	res, err1 := json.Marshal(result)
	if err1 != nil {
		out.Status = http.StatusInternalServerError
		out.Error = err1.Error()
		return &out, nil
	}
	out.Result = res

	return &out, nil
}

// SignUp signs up a user
func (s *Server) SignUp(ctx context.Context, in *pb.SignUpRequest) (*pb.Response, error) {
	status, result, err := s.user.EmailSignUp(ctx, in.Meta.DbType, in.Meta.Project, in.Email, in.Name, in.Password, in.Role)
	out := pb.Response{}
	out.Status = int32(status)
	if err != nil {
		out.Error = err.Error()
		return &out, nil
	}
	res, err1 := json.Marshal(result)
	if err1 != nil {
		out.Status = http.StatusInternalServerError
		out.Error = err1.Error()
		return &out, nil
	}
	out.Result = res

	return &out, nil
}

// CreateFolder creates a new folder
func (s *Server) CreateFolder(ctx context.Context, in *pb.CreateFolderRequest) (*pb.Response, error) {
	status, err := s.file.CreateDir(in.Meta.Project, in.Meta.Token, &model.CreateFileRequest{Name: in.Name, Path: in.Path, Type: "dir", MakeAll: false})
	out := pb.Response{}
	out.Status = int32(status)
	if err != nil {
		out.Error = err.Error()
		return &out, nil
	}
	out.Result = []byte("")

	return &out, nil
}

// DeleteFile deletes a file
func (s *Server) DeleteFile(ctx context.Context, in *pb.DeleteFileRequest) (*pb.Response, error) {
	status, err := s.file.DeleteFile(in.Meta.Project, in.Meta.Token, in.Path)
	out := pb.Response{}
	out.Status = int32(status)
	if err != nil {
		out.Error = err.Error()
		return &out, nil
	}
	out.Result = []byte("")

	return &out, nil
}

// ListFiles lists all files in the provided folder
func (s *Server) ListFiles(ctx context.Context, in *pb.ListFilesRequest) (*pb.Response, error) {
	status, result, err := s.file.ListFiles(in.Meta.Project, in.Meta.Token, &model.ListFilesRequest{Path: in.Path, Type: "all"})
	out := pb.Response{}
	out.Status = int32(status)
	if err != nil {
		out.Error = err.Error()
		return &out, nil
	}
	res, err1 := json.Marshal(result)
	if err1 != nil {
		out.Status = http.StatusInternalServerError
		out.Error = err1.Error()
		return &out, nil
	}
	out.Result = res

	return &out, nil
}

// UploadFile uploads a file
func (s *Server) UploadFile(stream pb.SpaceCloud_UploadFileServer) error {
	req, err := stream.Recv()
	if err != nil {
		return stream.SendAndClose(&pb.Response{Status: int32(http.StatusInternalServerError), Error: err.Error()})
	}

	c := make(chan int)
	r, w := io.Pipe()
	// defer r.Close()
	// defer w.Close()

	go func() {
		status, err1 := s.file.UploadFile(req.Meta.Project, req.Meta.Token, &model.CreateFileRequest{Path: req.Path, Name: req.Name, Type: "file", MakeAll: true}, r)
		c <- status
		if err1 != nil {
			err = err1
		}
		w.Close()
	}()

	go func() {
		for {
			req, err1 := stream.Recv()
			if err1 == io.EOF {
				break
			}
			if err1 != nil {
				err = err1
				c <- http.StatusInternalServerError
				break
			}
			w.Write(req.Payload)
		}
		w.Close()
	}()

	status := <-c
	if err != nil {
		return stream.SendAndClose(&pb.Response{Status: int32(status), Error: err.Error()})
	}
	return stream.SendAndClose(&pb.Response{Status: int32(status), Result: []byte("")})
}

// DownloadFile downloads a file
func (s *Server) DownloadFile(in *pb.DownloadFileRequest, stream pb.SpaceCloud_DownloadFileServer) error {
	status, file, err := s.file.DownloadFile(in.Meta.Project, in.Meta.Token, in.Path)
	if err != nil {
		stream.Send(&pb.FilePayload{Status: int32(status), Error: err.Error()})
		return nil
	}
	defer file.Close()

	buf := make([]byte, utils.PayloadSize)
	for {
		n, err := file.File.Read(buf)
		if n > 0 {
			buf = buf[:n]
		}
		if err == io.EOF {
			break
		}
		if err != nil {
			stream.Send(&pb.FilePayload{Status: int32(http.StatusInternalServerError), Error: err.Error()})
			break
		}
		req := pb.FilePayload{Payload: buf, Status: int32(http.StatusOK)}
		stream.Send(&req)
	}
	return nil
}

// PubsubPublish publishes to the pubsub module, using the pubsub module
func (s *Server) PubsubPublish(ctx context.Context, in *pb.PubsubPublishRequest) (*pb.Response, error) {
<<<<<<< HEAD
	status, err := s.pubsub.Publish(in.Meta.Project, in.Meta.Token, in.Subject, in.Msg)
=======
	var v interface{}
	err := json.Unmarshal(in.Msg, &v)
	if err != nil {
		return &pb.Response{Status: int32(500), Error: err.Error()}, nil
	}
	status, err := s.pubsub.Publish(in.Meta.Project, in.Meta.Token, in.Subject, v)
>>>>>>> e742d842
	out := pb.Response{}
	out.Status = int32(status)
	if err != nil {
		out.Error = err.Error()
	}
	return &out, nil
}

// PubsubSubscribe subscribes to a particular subject, using the pubsub module
func (s *Server) PubsubSubscribe(stream pb.SpaceCloud_PubsubSubscribeServer) error {
	c := client.CreateGRPCPubsubClient(stream)
	defer s.pubsub.UnsubscribeAll(c.ClientID())
	defer c.Close()
	go c.RoutineWrite()

	// Get GRPC Service client details
	clientID := c.ClientID()
	c.Read(func(req *model.Message) bool {
		switch req.Type {
		case utils.TypePubsubSubscribe:
			// For pubsub subscribe event
			data := new(model.PubsubSubscribeRequest)
			mapstructure.Decode(req.Data, data)

			// Subscribe to pubsub feed
			var status int
			var err error
			if data.Queue == "" {
				status, err = s.pubsub.Subscribe(data.Project, data.Token, clientID, data.Subject, func(msg *model.PubsubMsg) {
					c.Write(&model.Message{ID: req.ID, Type: utils.TypePubsubSubscribeFeed, Data: msg})
				})
			} else {
				status, err = s.pubsub.QueueSubscribe(data.Project, data.Token, clientID, data.Subject, data.Queue, func(msg *model.PubsubMsg) {
					c.Write(&model.Message{ID: req.ID, Type: utils.TypePubsubSubscribeFeed, Data: msg})
				})
			}
			if err != nil {
				res := model.PubsubMsgResponse{Status: int32(status), Error: err.Error()}
				c.Write(&model.Message{ID: req.ID, Type: utils.TypePubsubSubscribe, Data: res})
				return true
			}

			// Send response to c
			res := model.PubsubMsgResponse{Status: int32(status)}
			c.Write(&model.Message{ID: req.ID, Type: utils.TypePubsubSubscribe, Data: res})

		case utils.TypePubsubUnsubscribe:
			// For pubsub unsubscribe event
			data := new(model.PubsubSubscribeRequest)
			mapstructure.Decode(req.Data, data)

			status, err := s.pubsub.Unsubscribe(clientID, data.Subject)

			// Send response to c
			if err != nil {
				res := model.PubsubMsgResponse{Status: int32(status), Error: err.Error()}
				c.Write(&model.Message{ID: req.ID, Type: utils.TypePubsubUnsubscribe, Data: res})
				return true
			}

			// Send response to c
			res := model.PubsubMsgResponse{Status: int32(status)}
			c.Write(&model.Message{ID: req.ID, Type: utils.TypePubsubUnsubscribe, Data: res})
		case utils.TypePubsubUnsubscribeAll:
			// For pubsub unsubscribe event
			data := new(model.PubsubSubscribeRequest)
			mapstructure.Decode(req.Data, data)

			status, err := s.pubsub.UnsubscribeAll(clientID)

			// Send response to c
			if err != nil {
				res := model.PubsubMsgResponse{Status: int32(status), Error: err.Error()}
				c.Write(&model.Message{ID: req.ID, Type: utils.TypePubsubUnsubscribeAll, Data: res})
				return true
			}

			// Send response to c
			res := model.PubsubMsgResponse{Status: int32(status)}
			c.Write(&model.Message{ID: req.ID, Type: utils.TypePubsubUnsubscribeAll, Data: res})
		}
		return true
	})
	return nil
}<|MERGE_RESOLUTION|>--- conflicted
+++ resolved
@@ -615,16 +615,12 @@
 
 // PubsubPublish publishes to the pubsub module, using the pubsub module
 func (s *Server) PubsubPublish(ctx context.Context, in *pb.PubsubPublishRequest) (*pb.Response, error) {
-<<<<<<< HEAD
-	status, err := s.pubsub.Publish(in.Meta.Project, in.Meta.Token, in.Subject, in.Msg)
-=======
 	var v interface{}
 	err := json.Unmarshal(in.Msg, &v)
 	if err != nil {
 		return &pb.Response{Status: int32(500), Error: err.Error()}, nil
 	}
 	status, err := s.pubsub.Publish(in.Meta.Project, in.Meta.Token, in.Subject, v)
->>>>>>> e742d842
 	out := pb.Response{}
 	out.Status = int32(status)
 	if err != nil {
