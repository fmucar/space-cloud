--- conflicted
+++ resolved
@@ -73,12 +73,8 @@
 
 	fmt.Println("Starting HTTP Server on port: " + port)
 
-<<<<<<< HEAD
+	log.Printf("Space Cloud is running on the specified ports :D")
 	if s.config.SSL != nil && s.config.SSL.Enabled {
-=======
-	log.Printf("Space Cloud is running on the specified ports :D")
-	if s.config.SSL != nil {
->>>>>>> 69c631cd
 		return http.ListenAndServeTLS(":"+port, s.config.SSL.Crt, s.config.SSL.Key, handler)
 	}
 
