package server

import (
	"fmt"
	"log"
	"net"
	"net/http"
	"sync"

	"github.com/gorilla/mux"
	nats "github.com/nats-io/nats-server/server"
	"github.com/rs/cors"
	"google.golang.org/grpc"
	"google.golang.org/grpc/credentials"

	"github.com/spaceuptech/space-cloud/config"
	"github.com/spaceuptech/space-cloud/modules/auth"
	"github.com/spaceuptech/space-cloud/modules/crud"
	"github.com/spaceuptech/space-cloud/modules/filestore"
	"github.com/spaceuptech/space-cloud/modules/functions"
	"github.com/spaceuptech/space-cloud/modules/realtime"
	"github.com/spaceuptech/space-cloud/modules/static"
	"github.com/spaceuptech/space-cloud/modules/userman"
	pb "github.com/spaceuptech/space-cloud/proto"
	"github.com/spaceuptech/space-cloud/utils"
)

type Server struct {
	lock           sync.Mutex
	router         *mux.Router
	auth           *auth.Module
	crud           *crud.Module
	user           *userman.Module
	file           *filestore.Module
	functions      *functions.Module
	realtime       *realtime.Module
	static         *static.Module
	isProd         bool
	config         *config.Project
	nats           *nats.Server
	configFilePath string
}

func New(isProd bool) *Server {
	r := mux.NewRouter()
	c := crud.Init()
	rt := realtime.Init(c)
	s := static.Init()
	fn := functions.Init()
	a := auth.Init(c, fn)
	u := userman.Init(c, a)
<<<<<<< HEAD
	return &Server{router: r, auth: a, crud: c, user: u, file: f, static: s, functions: fn, realtime: rt, isProd: isProd, configFilePath: utils.DefaultConfigFilePath}
=======
	f := filestore.Init(a)

	return &Server{router: r, auth: a, crud: c, user: u, file: f, static: s, functions: fn, realtime: rt, isProd: isProd}
>>>>>>> b2198a2f
}

func (s *Server) Start(port, grpcPort string) error {

	go s.initGRPCServer(grpcPort)

	// Allow cors
	corsObj := cors.New(cors.Options{
		AllowCredentials: true,
		AllowOriginFunc: func(s string) bool {
			return true
		},
		AllowedMethods: []string{"GET", "PUT", "POST", "DELETE"},
		AllowedHeaders: []string{"Authorization", "Content-Type"},
		ExposedHeaders: []string{"Authorization", "Content-Type"},
	})

	handler := corsObj.Handler(s.router)

	fmt.Println("Starting http Server on port " + port)

	if s.config.SSL != nil {
		return http.ListenAndServeTLS(":"+port, s.config.SSL.Crt, s.config.SSL.Key, handler)
	}

	return http.ListenAndServe(":"+port, handler)
}

func (s *Server) LoadConfig(config *config.Project) error {
	s.lock.Lock()
	s.config = config
	s.lock.Unlock()

	// Set the configuration for the auth module
	s.auth.SetConfig(config.ID, config.Secret, config.Modules.Crud, config.Modules.FileStore, config.Modules.Functions)

	// Set the configuration for the user management module
	s.user.SetConfig(config.Modules.Auth)

	// Set the configuration for the file storage module
	if err := s.file.SetConfig(config.Modules.FileStore); err != nil {
		return err
	}

	// Set the configuration for the functions module
	if err := s.functions.SetConfig(config.Modules.Functions); err != nil {
		return err
	}

	// Set the configuration for the realtime module
	if err := s.realtime.SetConfig(config.ID, config.Modules.Realtime); err != nil {
		return err
	}

	// Set the configuration for static module
	if err := s.static.SetConfig(config.Modules.Static); err != nil {
		return err
	}

	// Set the configuration for the crud module
	return s.crud.SetConfig(config.Modules.Crud)
}

func (s *Server) initGRPCServer(port string) {
	lis, err := net.Listen("tcp", ":"+port)
	if err != nil {
		log.Fatal("Failed to listen:", err)
	}

	options := []grpc.ServerOption{}
	if s.config.SSL != nil {
		creds, err := credentials.NewServerTLSFromFile(s.config.SSL.Crt, s.config.SSL.Key)
		if err != nil {
			log.Fatalln("Error: ", err)
		}
		options = append(options, grpc.Creds(creds))
	}

	grpcServer := grpc.NewServer(options...)
	pb.RegisterSpaceCloudServer(grpcServer, s)

	fmt.Println("Starting gRPC Server on port: " + port)
	if err := grpcServer.Serve(lis); err != nil {
		log.Fatal("failed to serve:", err)
	}
}

func (s *Server) SetConfigFilePath(configFilePath string) {
	s.configFilePath = configFilePath
}<|MERGE_RESOLUTION|>--- conflicted
+++ resolved
@@ -49,13 +49,9 @@
 	fn := functions.Init()
 	a := auth.Init(c, fn)
 	u := userman.Init(c, a)
-<<<<<<< HEAD
-	return &Server{router: r, auth: a, crud: c, user: u, file: f, static: s, functions: fn, realtime: rt, isProd: isProd, configFilePath: utils.DefaultConfigFilePath}
-=======
 	f := filestore.Init(a)
 
-	return &Server{router: r, auth: a, crud: c, user: u, file: f, static: s, functions: fn, realtime: rt, isProd: isProd}
->>>>>>> b2198a2f
+	return &Server{router: r, auth: a, crud: c, user: u, file: f, static: s, functions: fn, realtime: rt, isProd: isProd, configFilePath: utils.DefaultConfigFilePath}
 }
 
 func (s *Server) Start(port, grpcPort string) error {
