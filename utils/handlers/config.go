package handlers

import (
	"encoding/json"
	"net/http"
	"strings"

	"github.com/spaceuptech/space-cloud/config"
	"github.com/spaceuptech/space-cloud/utils/admin"
	"github.com/spaceuptech/space-cloud/utils/syncman"
)

// HandleAdminLogin creates the admin login endpoint
func HandleAdminLogin(adminMan *admin.Manager, syncMan *syncman.SyncManager) http.HandlerFunc {

	type Request struct {
		User string `json:"user"`
		Pass string `json:"pass"`
	}

	return func(w http.ResponseWriter, r *http.Request) {

		// Load the request from the body
		req := new(Request)
		json.NewDecoder(r.Body).Decode(req)
		defer r.Body.Close()

		// Check if the request is authorised
		status, token, err := adminMan.Login(req.User, req.Pass)
		if err != nil {
			w.WriteHeader(status)
			json.NewEncoder(w).Encode(map[string]string{"error": err.Error()})
			return
		}

		c := syncMan.GetGlobalConfig()

		w.WriteHeader(http.StatusOK)
		json.NewEncoder(w).Encode(map[string]interface{}{"token": token, "projects": c.Projects})
	}
}

// HandleLoadProjects returns the handler to load the projects via a REST endpoint
func HandleLoadProjects(adminMan *admin.Manager, syncMan *syncman.SyncManager, configPath string) http.HandlerFunc {
	return func(w http.ResponseWriter, r *http.Request) {

		// Get the JWT token from header
		tokens, ok := r.Header["Authorization"]
		if !ok {
			tokens = []string{""}
		}
		token := strings.TrimPrefix(tokens[0], "Bearer ")

		// Check if the request is authorised
		if err := adminMan.IsTokenValid(token); err != nil {
			w.WriteHeader(http.StatusUnauthorized)
			json.NewEncoder(w).Encode(map[string]string{"error": err.Error()})
			return
		}

		// Load config from file
		c := syncMan.GetGlobalConfig()

		// Create a projects array
		projects := []*config.Project{}

		// Iterate over all projects
		for _, p := range c.Projects {
			// Add the project to the array if user has read access
			_, err := adminMan.IsAdminOpAuthorised(token, p.ID)
			if err == nil {
				projects = append(projects, p)
			}
		}

		// Give positive acknowledgement
		w.WriteHeader(http.StatusOK)
		json.NewEncoder(w).Encode(map[string]interface{}{"projects": projects})

		// Give positive acknowledgement
		w.WriteHeader(http.StatusOK)
		json.NewEncoder(w).Encode(map[string]interface{}{"projects": c.Projects})
	}
}

// HandleStoreProjectConfig returns the handler to store the config of a project via a REST endpoint
func HandleStoreProjectConfig(adminMan *admin.Manager, syncMan *syncman.SyncManager, configPath string) http.HandlerFunc {
	return func(w http.ResponseWriter, r *http.Request) {

		// Get the JWT token from header
		tokens, ok := r.Header["Authorization"]
		if !ok {
			tokens = []string{""}
		}
		token := strings.TrimPrefix(tokens[0], "Bearer ")

		// Load the body of the request
		c := new(config.Project)
		err := json.NewDecoder(r.Body).Decode(c)
		defer r.Body.Close()

		// Throw error if request was of incorrect type
		if err != nil {
			w.WriteHeader(http.StatusBadRequest)
			json.NewEncoder(w).Encode(map[string]string{"error": "Config was of invalid type - " + err.Error()})
			return
		}

		// Check if the request is authorised
		status, err := adminMan.IsAdminOpAuthorised(token, c.ID)
		if err != nil {
			w.WriteHeader(status)
			json.NewEncoder(w).Encode(map[string]string{"error": err.Error()})
			return
		}

		// Sync the config
		err = syncMan.SetProjectConfig(token, c)
		if err != nil {
			w.WriteHeader(http.StatusBadRequest)
			json.NewEncoder(w).Encode(map[string]string{"error": err.Error()})
			return
		}

		// Give positive acknowledgement
		w.WriteHeader(http.StatusOK)
		json.NewEncoder(w).Encode(map[string]interface{}{})
	}
}

// HandleLoadDeploymentConfig returns the handler to load the deployment config via a REST endpoint
func HandleLoadDeploymentConfig(adminMan *admin.Manager, syncMan *syncman.SyncManager, configPath string) http.HandlerFunc {
	return func(w http.ResponseWriter, r *http.Request) {

<<<<<<< HEAD
		// Give negative acknowledgement
=======
		// Get the JWT token from header
		tokens, ok := r.Header["Authorization"]
		if !ok {
			tokens = []string{""}
		}
		token := strings.TrimPrefix(tokens[0], "Bearer ")

		// Check if the token is valid
		if status, err := adminMan.IsAdminOpAuthorised(token, "deploy"); err != nil {
			w.WriteHeader(status)
			json.NewEncoder(w).Encode(map[string]string{"error": err.Error()})
			return
		}

>>>>>>> 61a695e3
		w.WriteHeader(http.StatusForbidden)
		json.NewEncoder(w).Encode(map[string]string{"error": "Operation not supported. Upgrade to avail this feature"})
	}
}

// HandleStoreDeploymentConfig returns the handler to store the deployment config via a REST endpoint
func HandleStoreDeploymentConfig(adminMan *admin.Manager, syncMan *syncman.SyncManager, configPath string) http.HandlerFunc {
	return func(w http.ResponseWriter, r *http.Request) {

		// Give negative acknowledgement
		w.WriteHeader(http.StatusForbidden)
		json.NewEncoder(w).Encode(map[string]string{"error": "Operation not supported. Upgrade to avail this feature"})
	}
}

<<<<<<< HEAD
// HandleLoadOperationModeConfig returns the handler to load the operation config via a REST endpoint
func HandleLoadOperationModeConfig(adminMan *admin.Manager, syncMan *syncman.SyncManager, configPath string) http.HandlerFunc {
	return func(w http.ResponseWriter, r *http.Request) {
=======
		// Check if the request is authorised
		status, err := adminMan.IsAdminOpAuthorised(token, "deploy")
		if err != nil {
			w.WriteHeader(status)
			json.NewEncoder(w).Encode(map[string]string{"error": err.Error()})
			return
		}
>>>>>>> 61a695e3

		// Give negative acknowledgement
		w.WriteHeader(http.StatusForbidden)
		json.NewEncoder(w).Encode(map[string]string{"error": "Operation not supported. Upgrade to avail this feature"})
	}
}

// HandleStoreOperationModeConfig returns the handler to store the operation config via a REST endpoint
func HandleStoreOperationModeConfig(adminMan *admin.Manager, syncMan *syncman.SyncManager, configPath string) http.HandlerFunc {
	return func(w http.ResponseWriter, r *http.Request) {

		// Give negative acknowledgement
		w.WriteHeader(http.StatusForbidden)
		json.NewEncoder(w).Encode(map[string]string{"error": "Operation not supported. Upgrade to avail this feature"})
	}
}

// HandleDeleteProjectConfig returns the handler to delete the config of a project via a REST endpoint
func HandleDeleteProjectConfig(adminMan *admin.Manager, syncMan *syncman.SyncManager, configPath string) http.HandlerFunc {
	return func(w http.ResponseWriter, r *http.Request) {

		// Give negative acknowledgement
		w.WriteHeader(http.StatusInternalServerError)
		json.NewEncoder(w).Encode(map[string]interface{}{"error": "Operation not supported"})
	}
}<|MERGE_RESOLUTION|>--- conflicted
+++ resolved
@@ -132,24 +132,7 @@
 func HandleLoadDeploymentConfig(adminMan *admin.Manager, syncMan *syncman.SyncManager, configPath string) http.HandlerFunc {
 	return func(w http.ResponseWriter, r *http.Request) {
 
-<<<<<<< HEAD
 		// Give negative acknowledgement
-=======
-		// Get the JWT token from header
-		tokens, ok := r.Header["Authorization"]
-		if !ok {
-			tokens = []string{""}
-		}
-		token := strings.TrimPrefix(tokens[0], "Bearer ")
-
-		// Check if the token is valid
-		if status, err := adminMan.IsAdminOpAuthorised(token, "deploy"); err != nil {
-			w.WriteHeader(status)
-			json.NewEncoder(w).Encode(map[string]string{"error": err.Error()})
-			return
-		}
-
->>>>>>> 61a695e3
 		w.WriteHeader(http.StatusForbidden)
 		json.NewEncoder(w).Encode(map[string]string{"error": "Operation not supported. Upgrade to avail this feature"})
 	}
@@ -165,19 +148,9 @@
 	}
 }
 
-<<<<<<< HEAD
 // HandleLoadOperationModeConfig returns the handler to load the operation config via a REST endpoint
 func HandleLoadOperationModeConfig(adminMan *admin.Manager, syncMan *syncman.SyncManager, configPath string) http.HandlerFunc {
 	return func(w http.ResponseWriter, r *http.Request) {
-=======
-		// Check if the request is authorised
-		status, err := adminMan.IsAdminOpAuthorised(token, "deploy")
-		if err != nil {
-			w.WriteHeader(status)
-			json.NewEncoder(w).Encode(map[string]string{"error": err.Error()})
-			return
-		}
->>>>>>> 61a695e3
 
 		// Give negative acknowledgement
 		w.WriteHeader(http.StatusForbidden)
