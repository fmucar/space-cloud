--- conflicted
+++ resolved
@@ -52,15 +52,30 @@
 		token := strings.TrimPrefix(tokens[0], "Bearer ")
 
 		// Check if the request is authorised
-		status, err := adminMan.IsAdminOpAuthorised(token)
-		if err != nil {
-			w.WriteHeader(status)
+		if err := adminMan.IsTokenValid(token); err != nil {
+			w.WriteHeader(http.StatusUnauthorized)
 			json.NewEncoder(w).Encode(map[string]string{"error": err.Error()})
 			return
 		}
 
 		// Load config from file
 		c := syncMan.GetGlobalConfig()
+
+		// Create a projects array
+		projects := []*config.Project{}
+
+		// Iterate over all projects
+		for _, p := range c.Projects {
+			// Add the project to the array if user has read access
+			_, err := adminMan.IsAdminOpAuthorised(token, p.ID)
+			if err == nil {
+				projects = append(projects, p)
+			}
+		}
+
+		// Give positive acknowledgement
+		w.WriteHeader(http.StatusOK)
+		json.NewEncoder(w).Encode(map[string]interface{}{"projects": projects})
 
 		// Give positive acknowledgement
 		w.WriteHeader(http.StatusOK)
@@ -125,8 +140,8 @@
 		token := strings.TrimPrefix(tokens[0], "Bearer ")
 
 		// Check if the token is valid
-		if err := adminMan.IsTokenValid(token); err != nil {
-			w.WriteHeader(http.StatusUnauthorized)
+		if status, err := adminMan.IsAdminOpAuthorised(token, "deploy"); err != nil {
+			w.WriteHeader(status)
 			json.NewEncoder(w).Encode(map[string]string{"error": err.Error()})
 			return
 		}
@@ -136,23 +151,6 @@
 	}
 }
 
-<<<<<<< HEAD
-		// Create a projects array
-		projects := []*config.Project{}
-
-		// Iterate over all projects
-		for _, p := range c.Projects {
-			// Add the project to the array if user has read access
-			_, err := adminMan.IsAdminOpAuthorised(token, p.ID)
-			if err == nil {
-				projects = append(projects, p)
-			}
-		}
-
-		// Give positive acknowledgement
-		w.WriteHeader(http.StatusOK)
-		json.NewEncoder(w).Encode(map[string]interface{}{"projects": projects})
-=======
 // HandleStoreDeploymentConfig returns the handler to store the deployment config via a REST endpoint
 func HandleStoreDeploymentConfig(adminMan *admin.Manager, syncMan *syncman.SyncManager, configPath string) http.HandlerFunc {
 	return func(w http.ResponseWriter, r *http.Request) {
@@ -165,7 +163,7 @@
 		token := strings.TrimPrefix(tokens[0], "Bearer ")
 
 		// Check if the request is authorised
-		status, err := adminMan.IsAdminOpAuthorised(token)
+		status, err := adminMan.IsAdminOpAuthorised(token, "deploy")
 		if err != nil {
 			w.WriteHeader(status)
 			json.NewEncoder(w).Encode(map[string]string{"error": err.Error()})
@@ -174,7 +172,6 @@
 
 		w.WriteHeader(http.StatusForbidden)
 		json.NewEncoder(w).Encode(map[string]string{"error": "Operation not supported. Upgrade to avail this feature"})
->>>>>>> ed666e2a
 	}
 }
 
