package utils

import (
	"fmt"
	"log"
	"reflect"
	"regexp"

	"github.com/google/go-cmp/cmp"
)

func attemptConvertBoolToInt64(val interface{}) interface{} {
	if tempBool, ok := val.(bool); ok {
		val = int64(0)
		if tempBool {
			val = int64(1)
		}
	}
	return val
}

func attemptConvertIntToInt64(val interface{}) interface{} {
	if tempInt, ok := val.(int); ok {
		val = int64(tempInt)
	} else if tempInt, ok := val.(int32); ok {
		val = int64(tempInt)
	}
	return val
}

func attemptConvertInt64ToFloat(val interface{}) interface{} {
	if tempInt, ok := val.(int64); ok {
		val = float64(tempInt)
	}
	return val
}

func compare(v1, v2 interface{}) bool {
	if reflect.TypeOf(v1).String() == reflect.Int64.String() {
		return fmt.Sprintf("%v", v1) == fmt.Sprintf("%v", v2)
	}

	return cmp.Equal(v1, v2)
}

func adjustValTypes(v1, v2 interface{}) (interface{}, interface{}) {
	v1 = attemptConvertBoolToInt64(v1)
	v2 = attemptConvertBoolToInt64(v2)

	v1 = attemptConvertIntToInt64(v1)
	v2 = attemptConvertIntToInt64(v2)

	v1 = attemptConvertInt64ToFloat(v1)
	v2 = attemptConvertInt64ToFloat(v2)
	return v1, v2
}

// Validate checks if the provided document matches with the where clause
func Validate(where map[string]interface{}, obj interface{}) bool {
	if res, ok := obj.(map[string]interface{}); ok {
		for k, temp := range where {
			if k == "$or" {
				array, ok := temp.([]interface{})
				if !ok {
					return false
				}
				for _, val := range array {
					value := val.(map[string]interface{})
					if Validate(value, res) {
						return true
					}
				}
				return false
			}

			val, p := res[k]

			if !p {
				return false
			}

			// And clause

			cond, ok := temp.(map[string]interface{})
			if !ok {
				temp, val = adjustValTypes(temp, val)
				if !compare(temp, val) {
					return false
				}
				continue
			}

			// match condition
			for k2, v2 := range cond {
				v2, val = adjustValTypes(v2, val)
				if reflect.TypeOf(val) != reflect.TypeOf(v2) {
					return false
				}
				switch k2 {
				case "$eq":
					if !compare(val, v2) {
						return false
					}
				case "$ne":
					if compare(val, v2) {
						return false
					}
				case "$gt":
					switch val2 := val.(type) {
					case string:
						v2String := v2.(string)
						if val2 <= v2String {
							return false
						}
					case int64:
						v2Int := v2.(int64)
						if val2 <= v2Int {
							return false
						}
					case float64:
						v2Float := v2.(float64)
						if val2 <= v2Float {
							return false
						}
					default:
						return false
					}
				case "$gte":
					switch val2 := val.(type) {
					case string:
						v2String := v2.(string)
						if val2 < v2String {
							return false
						}
					case int64:
						v2Int := v2.(int64)
						if val2 < v2Int {
							return false
						}
					case float64:
						v2Float := v2.(float64)
						if val2 < v2Float {
							return false
						}
					default:
						return false
					}

				case "$lt":
					switch val2 := val.(type) {
					case string:
						v2String := v2.(string)
						if val2 >= v2String {
							return false
						}
					case int64:
						v2Int := v2.(int64)
						if val2 >= v2Int {
							return false
						}
					case float64:
						v2Float := v2.(float64)
						if val2 >= v2Float {
							return false
						}
					default:
						return false
					}

				case "$lte":
					switch val2 := val.(type) {
					case string:
						v2String := v2.(string)
						if val2 > v2String {
							return false
						}
					case int64:
						v2Int := v2.(int64)
						if val2 > v2Int {
							return false
						}
					case float64:
						v2Float := v2.(float64)
						if val2 > v2Float {
							return false
						}
					default:
						return false
					}
<<<<<<< HEAD
				default:
					// Invalid operator
=======

				case "$regex":
					regex := v2.(string)
					vString := val.(string)
					r, err := regexp.Compile(regex)
					if err != nil {
						log.Println("Couldn't compile regex")
						return false
					}
					return r.MatchString(vString)
				default:
					log.Printf("Invalid operator (%s) provided\n", k2)
>>>>>>> 1f707eda
					return false
				}
			}
		}
		return true
	}
	if resArray, ok := obj.([]interface{}); ok {
		for _, res := range resArray {
			tempObj, ok := res.(map[string]interface{})
			if !ok {
				return false
			}
			if !Validate(where, tempObj) {
				return false
			}
		}
		return true
	}
	return false
}<|MERGE_RESOLUTION|>--- conflicted
+++ resolved
@@ -74,13 +74,11 @@
 			}
 
 			val, p := res[k]
-
 			if !p {
 				return false
 			}
 
 			// And clause
-
 			cond, ok := temp.(map[string]interface{})
 			if !ok {
 				temp, val = adjustValTypes(temp, val)
@@ -187,10 +185,6 @@
 					default:
 						return false
 					}
-<<<<<<< HEAD
-				default:
-					// Invalid operator
-=======
 
 				case "$regex":
 					regex := v2.(string)
@@ -203,7 +197,6 @@
 					return r.MatchString(vString)
 				default:
 					log.Printf("Invalid operator (%s) provided\n", k2)
->>>>>>> 1f707eda
 					return false
 				}
 			}
