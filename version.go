--- conflicted
+++ resolved
@@ -1,7 +1,3 @@
 package main
 
-<<<<<<< HEAD
-const buildVersion = "0.4.3"
-=======
-const buildVersion = "0.5.0"
->>>>>>> 00d02f45
+const buildVersion = "0.5.0"