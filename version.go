--- conflicted
+++ resolved
@@ -1,7 +1,3 @@
 package main
 
-<<<<<<< HEAD
-const buildVersion = "0.6.6"
-=======
-const buildVersion = "0.7.0"
->>>>>>> 7135c6de
+const buildVersion = "0.7.0"