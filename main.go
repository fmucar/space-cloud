--- conflicted
+++ resolved
@@ -11,10 +11,7 @@
 
 	"github.com/spaceuptech/space-cloud/config"
 	"github.com/spaceuptech/space-cloud/utils"
-<<<<<<< HEAD
-=======
 	"github.com/spaceuptech/space-cloud/utils/server"
->>>>>>> 84831bc2
 )
 
 var essentialFlags = []cli.Flag{
@@ -114,33 +111,11 @@
 	s := server.New(isProd)
 
 	if !disableNats {
-<<<<<<< HEAD
 		err := s.runNatsServer(seeds, natsPort, clusterPort)
 		if err != nil {
 			return err
 		}
 		fmt.Println("Started nats server on port ", defaultNatsOptions.Port)
-=======
-		// TODO read nats config from the yaml file if it exists
-		if seeds != "" {
-			array := strings.Split(seeds, ",")
-			urls := []*url.URL{}
-			for _, v := range array {
-				if v != "" {
-					u, err := url.Parse("nats://" + v)
-					if err != nil {
-						return err
-					}
-					urls = append(urls, u)
-				}
-			}
-			server.DefaultNatsOptions.Routes = urls
-		}
-		server.DefaultNatsOptions.Port = natsPort
-		server.DefaultNatsOptions.Cluster.Port = clusterPort
-		s.RunNatsServer(server.DefaultNatsOptions)
-		fmt.Println("Started NATS server on port ", server.DefaultNatsOptions.Port)
->>>>>>> 84831bc2
 	}
 
 	if configPath != "none" {
@@ -149,16 +124,12 @@
 		if err != nil {
 			return err
 		}
-<<<<<<< HEAD
 
 		// Save the config file path for future use
 		s.configFilePath = configPath
 
 		// Configure all modules
 		err = s.loadConfig(conf)
-=======
-		err = s.LoadConfig(conf)
->>>>>>> 84831bc2
 		if err != nil {
 			return err
 		}
