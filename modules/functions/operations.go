package functions

import (
	"encoding/json"

	"github.com/spaceuptech/space-cloud/model"
	"github.com/spaceuptech/space-cloud/modules/auth"
<<<<<<< HEAD
	"github.com/spaceuptech/space-cloud/utils/client"
)

// RegisterService registers a new service with the functions module
func (m *Module) RegisterService(c client.Client, req *model.ServiceRegisterRequest) error {
=======
	"github.com/spaceuptech/space-cloud/utils"
)

// RegisterService registers a new service with the functions module
func (m *Module) RegisterService(client *utils.Client, req *model.ServiceRegisterRequest) error {
>>>>>>> eaaa913f

	service := new(servicesStub)
	t, _ := m.services.LoadOrStore(req.Service, service)
	service = t.(*servicesStub)

	// Subscribe to nats if not already subscribed
<<<<<<< HEAD
	if service.subscription == nil {
		sub, err := m.nc.ChanQueueSubscribe(getSubjectName(req.Service), req.Service, m.channel)
		if err != nil {
			return err
		}
		service.subscription = sub
		service.clients = make([]client.Client, 0)
	}

	service.clients = append(service.clients, c)
=======
	service.subscribe(m.nc, client, m.channel, req)

>>>>>>> eaaa913f
	m.services.Store(req.Service, service)
	return nil
}

// UnregisterService removes a service from the functions module
func (m *Module) UnregisterService(clientID string) {
	// Delete the service from all groups
	m.services.Range(func(key interface{}, value interface{}) bool {
		service := value.(*servicesStub)

<<<<<<< HEAD
		// Iterate over all clients and delete the client whose id matches
		for i, client := range service.clients {
			if client.ClientID() == clientID {
				remove(service.clients, i)
				break
			}
		}

		// Unsubscribe and delete service group if no clients are present in it
		if len(service.clients) == 0 {
			service.subscription.Unsubscribe()
			m.services.Delete(key)
		}

=======
		// Remove the client
		service.unsubscribe(&m.services, key, clientID)
>>>>>>> eaaa913f
		return true
	})
}

// HandleServiceResponse handles the service response
func (m *Module) HandleServiceResponse(id string, res *model.FunctionsPayload) {
	// Load the pending request
	t, p := m.pendingRequests.Load(id)
	if !p {
		return
	}
	req := t.(*pendingRequest)

	//  Publish the reply to nats
	data, _ := json.Marshal(res)
	m.nc.Publish(req.reply, data)

	// Remove the pending request from internal map
	m.pendingRequests.Delete(id)
}

// Operation handles the function call operation
func (m *Module) Operation(auth *auth.Module, token, service, function string, params interface{}, timeout int) ([]byte, error) {
	authObj, _ := auth.GetAuthObj(token)
	dataBytes, err := m.Request(service, int(timeout), &model.FunctionsPayload{Service: service, Func: function, Auth: authObj, Params: params})
	if err != nil {
		return nil, err
	}
	data := new(model.FunctionsPayload)
	err = json.Unmarshal(dataBytes, &data)
	if err != nil {
		return nil, err
	}

	// Create the result to be sent back
	resultBytes, err := json.Marshal(map[string]interface{}{"result": data.Params})
	if err != nil {
		return nil, err
	}
	return resultBytes, nil
<<<<<<< HEAD
}

func remove(s []client.Client, i int) []client.Client {
	s[i] = s[len(s)-1]
	// We do not need to put s[i] at the end, as it will be discarded anyway
	return s[:len(s)-1]
=======
>>>>>>> eaaa913f
}<|MERGE_RESOLUTION|>--- conflicted
+++ resolved
@@ -5,40 +5,19 @@
 
 	"github.com/spaceuptech/space-cloud/model"
 	"github.com/spaceuptech/space-cloud/modules/auth"
-<<<<<<< HEAD
 	"github.com/spaceuptech/space-cloud/utils/client"
 )
 
 // RegisterService registers a new service with the functions module
 func (m *Module) RegisterService(c client.Client, req *model.ServiceRegisterRequest) error {
-=======
-	"github.com/spaceuptech/space-cloud/utils"
-)
-
-// RegisterService registers a new service with the functions module
-func (m *Module) RegisterService(client *utils.Client, req *model.ServiceRegisterRequest) error {
->>>>>>> eaaa913f
 
 	service := new(servicesStub)
 	t, _ := m.services.LoadOrStore(req.Service, service)
 	service = t.(*servicesStub)
 
 	// Subscribe to nats if not already subscribed
-<<<<<<< HEAD
-	if service.subscription == nil {
-		sub, err := m.nc.ChanQueueSubscribe(getSubjectName(req.Service), req.Service, m.channel)
-		if err != nil {
-			return err
-		}
-		service.subscription = sub
-		service.clients = make([]client.Client, 0)
-	}
+	service.subscribe(m.nc, c, m.channel, req)
 
-	service.clients = append(service.clients, c)
-=======
-	service.subscribe(m.nc, client, m.channel, req)
-
->>>>>>> eaaa913f
 	m.services.Store(req.Service, service)
 	return nil
 }
@@ -49,25 +28,8 @@
 	m.services.Range(func(key interface{}, value interface{}) bool {
 		service := value.(*servicesStub)
 
-<<<<<<< HEAD
-		// Iterate over all clients and delete the client whose id matches
-		for i, client := range service.clients {
-			if client.ClientID() == clientID {
-				remove(service.clients, i)
-				break
-			}
-		}
-
-		// Unsubscribe and delete service group if no clients are present in it
-		if len(service.clients) == 0 {
-			service.subscription.Unsubscribe()
-			m.services.Delete(key)
-		}
-
-=======
 		// Remove the client
 		service.unsubscribe(&m.services, key, clientID)
->>>>>>> eaaa913f
 		return true
 	})
 }
@@ -108,13 +70,4 @@
 		return nil, err
 	}
 	return resultBytes, nil
-<<<<<<< HEAD
-}
-
-func remove(s []client.Client, i int) []client.Client {
-	s[i] = s[len(s)-1]
-	// We do not need to put s[i] at the end, as it will be discarded anyway
-	return s[:len(s)-1]
-=======
->>>>>>> eaaa913f
 }