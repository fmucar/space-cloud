--- conflicted
+++ resolved
@@ -30,13 +30,8 @@
 			case utils.RealtimeDelete:
 				query.sendFeed(dataPoint)
 
-<<<<<<< HEAD
-			case utils.RealtimeInsert:
+			case utils.RealtimeInsert, utils.RealtimeUpdate:
 				if utils.Validate(query.whereObj, data.Payload) {
-=======
-			case utils.RealtimeInsert, utils.RealtimeUpdate:
-				if validate(query.whereObj, data.Payload) {
->>>>>>> e742d842
 					query.sendFeed(dataPoint)
 				}
 
