--- conflicted
+++ resolved
@@ -33,23 +33,11 @@
 
 		// Send realtime message if id fields exists
 		if idTemp, p := data[idVar]; p {
-<<<<<<< HEAD
-			if id, ok := idTemp.(string); ok {
+			if id, ok := acceptableIDType(idTemp); ok {
 				msgID := uuid.NewV1().String()
 				feed := &model.FeedData{Group: col, DBType: dbType, Type: utils.RealtimeWrite, TimeStamp: time.Now().Unix(), DocID: id, Payload: data}
 				m.send(project, col, &Message{ID: msgID, Data: feed, Type: typeIntent})
 				return msgID
-=======
-			if id, ok := AcceptableIdType(idTemp); ok {
-				m.send(&model.FeedData{
-					Group:     col,
-					DBType:    dbType,
-					Type:      utils.RealtimeWrite,
-					TimeStamp: time.Now().Unix(),
-					DocID:     id,
-					Payload:   data,
-				})
->>>>>>> a1013016
 			}
 		}
 	}
@@ -64,29 +52,11 @@
 	}
 
 	if idTemp, p := req.Find[idVar]; p {
-<<<<<<< HEAD
-		if id, ok := idTemp.(string); ok {
+		if id, ok := acceptableIDType(idTemp); ok {
 			msgID := uuid.NewV1().String()
 			feed := &model.FeedData{Group: col, DBType: dbType, Type: utils.RealtimeUpdate, TimeStamp: time.Now().Unix(), DocID: id}
 			m.send(project, col, &Message{ID: msgID, Data: feed, Type: typeIntent})
 			return msgID
-=======
-		if id, ok := AcceptableIdType(idTemp); ok {
-			// Create the find object
-			find := map[string]interface{}{idVar: id}
-
-			data, err := crud.Read(ctx, dbType, project, col, &model.ReadRequest{Find: find, Operation: utils.One})
-			if err == nil {
-				m.send(&model.FeedData{
-					Group:     col,
-					Type:      utils.RealtimeWrite,
-					TimeStamp: time.Now().Unix(),
-					DocID:     id,
-					DBType:    dbType,
-					Payload:   data.(map[string]interface{}),
-				})
-			}
->>>>>>> a1013016
 		}
 	}
 	return ""
@@ -100,22 +70,11 @@
 	}
 
 	if idTemp, p := req.Find[idVar]; p {
-<<<<<<< HEAD
-		if id, ok := idTemp.(string); ok {
+		if id, ok := acceptableIDType(idTemp); ok {
 			msgID := uuid.NewV1().String()
 			feed := &model.FeedData{Group: col, Type: utils.RealtimeDelete, TimeStamp: time.Now().Unix(), DocID: id, DBType: dbType}
 			m.send(project, col, &Message{ID: msgID, Data: feed, Type: typeIntent})
 			return msgID
-=======
-		if id, ok := AcceptableIdType(idTemp); ok {
-			m.send(&model.FeedData{
-				Group:     col,
-				Type:      utils.RealtimeDelete,
-				TimeStamp: time.Now().Unix(),
-				DocID:     id,
-				DBType:    dbType,
-			})
->>>>>>> a1013016
 		}
 	}
 	return ""
