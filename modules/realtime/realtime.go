--- conflicted
+++ resolved
@@ -2,14 +2,11 @@
 
 import (
 	"errors"
+	"strconv"
 	"sync"
-<<<<<<< HEAD
 	"time"
 
 	"github.com/nats-io/go-nats"
-=======
-	"strconv"
->>>>>>> a1013016
 
 	"github.com/spaceuptech/space-cloud/config"
 	"github.com/spaceuptech/space-cloud/model"
@@ -96,11 +93,11 @@
 	return nil
 }
 
-<<<<<<< HEAD
 func getSubjectName(project, col string) string {
 	return "realtime:" + project + ":" + col
-=======
-func AcceptableIdType(id interface{}) (string, bool) {
+}
+
+func acceptableIDType(id interface{}) (string, bool) {
 	switch v := id.(type) {
 	case string:
 		return v, true
@@ -119,5 +116,4 @@
 	default:
 		return "", false
 	}
->>>>>>> a1013016
 }