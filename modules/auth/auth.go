package auth

import (
	"errors"
	"sync"

	"github.com/dgrijalva/jwt-go"

	"github.com/spaceuptech/space-cloud/config"
	"github.com/spaceuptech/space-cloud/modules/auth/schema"
	"github.com/spaceuptech/space-cloud/modules/crud"

	"github.com/spaceuptech/space-cloud/modules/functions"
	"github.com/spaceuptech/space-cloud/utils"
)

var (
	// ErrInvalidSigningMethod denotes a jwt signing method type not used by Space Cloud.
	ErrInvalidSigningMethod = errors.New("invalid signing method type")
	ErrTokenVerification    = errors.New("AUTH: JWT token could not be verified")
)

// Module is responsible for authentication and authorisation
type Module struct {
	sync.RWMutex
	rules         config.Crud
	secret        string
	crud          *crud.Module
	functions     *functions.Module
	fileRules     []*config.FileRule
	funcRules     config.Services
	pubsubRules   []*config.PubsubRule
	project       string
	fileStoreType string
	Schema        *schema.Schema
}

// Init creates a new instance of the auth object
func Init(crud *crud.Module, functions *functions.Module) *Module {
	return &Module{rules: make(config.Crud), crud: crud, functions: functions, Schema: schema.Init(crud)}
}

// SetConfig set the rules and secret key required by the auth block
<<<<<<< HEAD
func (m *Module) SetConfig(project string, secret string, rules config.Crud, fileStore *config.FileStore, functions *config.Functions, pubsub *config.Pubsub) error {
=======
func (m *Module) SetConfig(project string, secret string, rules config.Crud, fileStore *config.FileStore, functions *config.Functions, pubsub *config.Pubsub) {
>>>>>>> e742d842
	m.Lock()
	defer m.Unlock()

	sortFileRule(fileStore.Rules)
	sortPubsubRule(pubsub.Rules)

	m.project = project
	m.rules = rules
	if err := m.Schema.SetConfig(rules, project); err != nil {
		return err
	}
	m.secret = secret
	if fileStore != nil && fileStore.Enabled {
		m.fileRules = fileStore.Rules
		m.fileStoreType = fileStore.StoreType
	}

	if functions != nil {
		m.funcRules = functions.Services
	}

	if pubsub != nil && pubsub.Enabled {
		m.pubsubRules = pubsub.Rules
	}
<<<<<<< HEAD

	return nil
=======
>>>>>>> e742d842
}

// SetSecret sets the secret key to be used for JWT authentication
func (m *Module) SetSecret(secret string) {
	m.Lock()
	defer m.Unlock()
	m.secret = secret
}

// GetInternalAccessToken returns the token that can be used internally by Space Cloud
func (m *Module) GetInternalAccessToken() (string, error) {
	return m.CreateToken(map[string]interface{}{"id": utils.InternalUserID})
}

// CreateToken generates a new JWT Token with the token claims
func (m *Module) CreateToken(tokenClaims TokenClaims) (string, error) {
	m.RLock()
	defer m.RUnlock()

	claims := jwt.MapClaims{}
	for k, v := range tokenClaims {
		claims[k] = v
	}

	token := jwt.NewWithClaims(jwt.SigningMethodHS256, claims)
	tokenString, err := token.SignedString([]byte(m.secret))
	if err != nil {
		return "", err
	}

	return tokenString, nil
}

func (m *Module) parseToken(token string) (TokenClaims, error) {
	// Parse the JWT token
	tokenObj, err := jwt.Parse(token, func(token *jwt.Token) (interface{}, error) {
		// Don't forget to validate the alg is what you expect:
		if token.Method.Alg() != jwt.SigningMethodHS256.Alg() {
			return nil, ErrInvalidSigningMethod
		}

		return []byte(m.secret), nil
	})
	if err != nil {
		return nil, err
	}

	// Get the claims
	if claims, ok := tokenObj.Claims.(jwt.MapClaims); ok && tokenObj.Valid {
		obj := make(TokenClaims, len(claims))
		for key, val := range claims {
			obj[key] = val
		}

		return obj, nil
	}

	return nil, ErrTokenVerification
}<|MERGE_RESOLUTION|>--- conflicted
+++ resolved
@@ -41,11 +41,7 @@
 }
 
 // SetConfig set the rules and secret key required by the auth block
-<<<<<<< HEAD
 func (m *Module) SetConfig(project string, secret string, rules config.Crud, fileStore *config.FileStore, functions *config.Functions, pubsub *config.Pubsub) error {
-=======
-func (m *Module) SetConfig(project string, secret string, rules config.Crud, fileStore *config.FileStore, functions *config.Functions, pubsub *config.Pubsub) {
->>>>>>> e742d842
 	m.Lock()
 	defer m.Unlock()
 
@@ -70,11 +66,8 @@
 	if pubsub != nil && pubsub.Enabled {
 		m.pubsubRules = pubsub.Rules
 	}
-<<<<<<< HEAD
 
 	return nil
-=======
->>>>>>> e742d842
 }
 
 // SetSecret sets the secret key to be used for JWT authentication
