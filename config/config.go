package config

import "github.com/spaceuptech/space-cloud/utils"

// Config holds the entire configuration
type Config struct {
	Projects []*Project `json:"projects" yaml:"projects"` // The key here is the project id
	SSL      *SSL       `json:"ssl" yaml:"ssl"`
	Admin    *Admin     `json:"admin" yaml:"admin"`
	Deploy   Deploy     `json:"deploy" yaml:"deploy"`
	Static   *Static    `json:"gateway" yaml:"gateway"`
	Cluster  string     `json:"cluster" yaml:"cluster"`
	NodeID   string     `json:"nodeId" yaml:"nodeId"`
}

// Deploy holds the deployment environment config
type Deploy struct {
	Orchestrator utils.OrchestratorType `json:"orchestrator,omitempty" yaml:"orchestrator,omitempty"`
	Registry     Registry               `json:"registry,omitempty" yaml:"registry,omitempty"`
	Namespace    string                 `json:"namespace,omitempty" yaml:"namespace,omitempty"`
	Enabled      bool                   `json:"enabled" yaml:"enabled"`
}

// Registry holds the details of the registry
type Registry struct {
	URL   string  `json:"url" yaml:"url"`
	ID    string  `json:"id" yaml:"id"`
	Key   string  `json:"key" yaml:"key"`
	Token *string `json:"token,omitempty" yaml:"token,omitempty"`
}

// Project holds the project level configuration
type Project struct {
	Secret  string   `json:"secret" yaml:"secret"`
	ID      string   `json:"id" yaml:"id"`
	Name    string   `json:"name" yaml:"name"`
	Modules *Modules `json:"modules" yaml:"modules"`
}

// Admin stores the admin credentials
type Admin struct {
	Secret    string          `json:"secret" yaml:"secret"`
	Operation OperationConfig `json:"operatiop"`
	Users     []AdminUser     `json:"users" yaml:"users"`
}

// OperationConfig holds the operation mode config
type OperationConfig struct {
	Mode   int    `json:"mode" yaml:"mode"`
	UserID string `json:"userId" yaml:"userId"`
	Key    string `json:"key" yaml:"key"`
}

// AdminUser holds the user credentials and scope
type AdminUser struct {
	User   string       `json:"user" yaml:"user"`
	Pass   string       `json:"pass" yaml:"pass"`
	Scopes ProjectScope `json:"scopes" yaml:"scopes"`
}

// ProjectScope contains the project level scope
type ProjectScope map[string][]string // (project name -> []scopes)

// SSL holds the certificate and key file locations
type SSL struct {
	Enabled bool   `json:"enabled" yaml:"enabled"`
	Crt     string `json:"crt" yaml:"crt"`
	Key     string `json:"key" yaml:"key"`
}

// Modules holds the config of all the modules of that environment
type Modules struct {
	Crud      Crud       `json:"crud" yaml:"crud"`
	Auth      Auth       `json:"auth" yaml:"auth"`
	Functions *Functions `json:"functions" yaml:"functions"`
	FileStore *FileStore `json:"fileStore" yaml:"fileStore"`
	Pubsub    *Pubsub    `json:"pubsub" yaml:"pubsub"`
<<<<<<< HEAD
=======
	Eventing  Eventing   `json:"eventing,omitempty" yaml:"eventing,omitempty"`
>>>>>>> e742d842
}

// Crud holds the mapping of database level configuration
type Crud map[string]*CrudStub // The key here is the database type

// CrudStub holds the config at the database level
type CrudStub struct {
	Conn        string                `json:"conn" yaml:"conn"`
	Collections map[string]*TableRule `json:"collections" yaml:"collections"` // The key here is table name
	IsPrimary   bool                  `json:"isPrimary" yaml:"isPrimary"`
	Enabled     bool                  `json:"enabled" yaml:"enabled"`
}

// TableRule contains the config at the collection level
type TableRule struct {
	IsRealTimeEnabled bool             `json:"isRealtimeEnabled" yaml:"isRealtimeEnabled"`
	Rules             map[string]*Rule `json:"rules" yaml:"rules"` // The key here is query, insert, update or delete
	Schema            string           `json:"schema" yaml:"schema"`
}

// Rule is the authorisation object at the query level
type Rule struct {
	Rule    string                 `json:"rule" yaml:"rule"`
	Eval    string                 `json:"eval,omitempty" yaml:"eval,omitempty"`
	Type    string                 `json:"type,omitempty" yaml:"type,omitempty"`
	F1      interface{}            `json:"f1,omitempty" yaml:"f1,omitempty"`
	F2      interface{}            `json:"f2,omitempty" yaml:"f2,omitempty"`
	Clauses []*Rule                `json:"clauses,omitempty" yaml:"clauses,omitempty"`
	DB      string                 `json:"db,omitempty" yaml:"db,omitempty"`
	Col     string                 `json:"col,omitempty" yaml:"col,omitempty"`
	Find    map[string]interface{} `json:"find,omitempty" yaml:"find,omitempty"`
	Service string                 `json:"service,omitempty" yaml:"service,omitempty"`
	Func    string                 `json:"func,omitempty" yaml:"func,omitempty"`
}

// Auth holds the mapping of the sign in method
type Auth map[string]*AuthStub // The key here is the sign in method

// AuthStub holds the config at a single sign in level
type AuthStub struct {
	Enabled bool   `json:"enabled" yaml:"enabled"`
	ID      string `json:"id" yaml:"id"`
	Secret  string `json:"secret" yaml:"secret"`
}

// Functions holds the config for the functions module
type Functions struct {
	Services Services `json:"services" yaml:"services"`
}

// Services holds the config of services
type Services map[string]*Service

// Service holds the config of service
type Service struct {
	Functions map[string]Function `json:"functions" yaml:"functions"`
}

// Function holds the config of a function
type Function struct {
	Rule *Rule `json:"rule" yaml:"rule"`
}

// FileStore holds the config for the file store module
type FileStore struct {
	Enabled   bool        `json:"enabled" yaml:"enabled"`
	StoreType string      `json:"storeType" yaml:"storeType"`
	Conn      string      `json:"conn" yaml:"conn"`
	Endpoint  string      `json:"endpoint" yaml:"endpoint"`
	Bucket    string      `json:"bucket" yaml:"bucket"`
	Rules     []*FileRule `json:"rules" yaml:"rules"`
}

// FileRule is the authorization object at the file rule level
type FileRule struct {
	Prefix string           `json:"prefix" yaml:"prefix"`
	Rule   map[string]*Rule `json:"rule" yaml:"rule"` // The key can be create, read, delete
}

// Static holds the config for the static files module
type Static struct {
	Routes         []*StaticRoute `json:"routes" yaml:"routes"`
	InternalRoutes []*StaticRoute `json:"internalRoutes" yaml:"internalRoutes"`
}

// StaticRoute holds the config for each route
type StaticRoute struct {
	ID        string `json:"id,omitempty" yaml:"id,omitempty"`
	Path      string `json:"path" yaml:"path"`
	URLPrefix string `json:"prefix" yaml:"prefix"`
	Host      string `json:"host" yaml:"host"`
	Proxy     string `json:"proxy" yaml:"proxy"`
	Protocol  string `json:"protocol,omitempty" yaml:"protocol,omitempty"`
}

// Pubsub holds the config for the realtime module
type Pubsub struct {
	Enabled bool          `json:"enabled" yaml:"enabled"`
	Broker  utils.Broker  `json:"broker" yaml:"broker"`
	Conn    string        `json:"conn" yaml:"conn"`
	Rules   []*PubsubRule `json:"rules" yaml:"rules"`
}

// PubsubRule is the authorization object at the pubsub rule level
type PubsubRule struct {
	Subject string           `json:"subject" yaml:"subject"` // The channel subject
	Rule    map[string]*Rule `json:"rule" yaml:"rule"`       // The key can be publish or subscribe
<<<<<<< HEAD
=======
}

// Eventing holds the config for the eventing module (task queue)
type Eventing struct {
	Enabled       bool                    `json:"enabled" yaml:"enabled"`
	DBType        string                  `json:"dbType" yaml:"dbType"`
	Col           string                  `json:"col" yaml:"col"`
	Rules         map[string]EventingRule `json:"rules" yaml:"rules"`
	InternalRules map[string]EventingRule `json:"internalRules,omitempty" yaml:"internalRules,omitempty"`
}

// EventingRule holds an eventing rule
type EventingRule struct {
	Type     string            `json:"type" yaml:"type"`
	Retries  int               `json:"retries" yaml:"retries"`
	Service  string            `json:"service" yaml:"service"`
	Function string            `json:"func" yaml:"func"`
	Options  map[string]string `json:"options" yaml:"options"`
>>>>>>> e742d842
}<|MERGE_RESOLUTION|>--- conflicted
+++ resolved
@@ -75,10 +75,7 @@
 	Functions *Functions `json:"functions" yaml:"functions"`
 	FileStore *FileStore `json:"fileStore" yaml:"fileStore"`
 	Pubsub    *Pubsub    `json:"pubsub" yaml:"pubsub"`
-<<<<<<< HEAD
-=======
 	Eventing  Eventing   `json:"eventing,omitempty" yaml:"eventing,omitempty"`
->>>>>>> e742d842
 }
 
 // Crud holds the mapping of database level configuration
@@ -186,8 +183,6 @@
 type PubsubRule struct {
 	Subject string           `json:"subject" yaml:"subject"` // The channel subject
 	Rule    map[string]*Rule `json:"rule" yaml:"rule"`       // The key can be publish or subscribe
-<<<<<<< HEAD
-=======
 }
 
 // Eventing holds the config for the eventing module (task queue)
@@ -206,5 +201,4 @@
 	Service  string            `json:"service" yaml:"service"`
 	Function string            `json:"func" yaml:"func"`
 	Options  map[string]string `json:"options" yaml:"options"`
->>>>>>> e742d842
 }