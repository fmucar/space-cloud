package main

import (
	"fmt"
	"log"
	"net"
	"net/http"
	"sync"

	"github.com/gorilla/mux"
	"github.com/rs/cors"
	"google.golang.org/grpc"
	"google.golang.org/grpc/credentials"

	"github.com/spaceuptech/space-cloud/config"
	"github.com/spaceuptech/space-cloud/modules/auth"
	"github.com/spaceuptech/space-cloud/modules/crud"
	"github.com/spaceuptech/space-cloud/modules/functions"
	"github.com/spaceuptech/space-cloud/modules/filestore"
	"github.com/spaceuptech/space-cloud/modules/realtime"
	"github.com/spaceuptech/space-cloud/modules/static"
	"github.com/spaceuptech/space-cloud/modules/userman"
	pb "github.com/spaceuptech/space-cloud/proto"
)

type server struct {
	lock     sync.Mutex
	router   *mux.Router
	auth     *auth.Module
	crud     *crud.Module
	user     *userman.Module
	file     *filestore.Module
	functions     *functions.Module
	realtime *realtime.Module
	static   *static.Module
	isProd   bool
	config   *config.Project
}

func initServer(isProd bool) *server {
	r := mux.NewRouter()
	c := crud.Init()
	a := auth.Init(c)
	u := userman.Init(c, a)
	f := filestore.Init()
	realtime := realtime.Init()
<<<<<<< HEAD
	s := static.Init()
	faas := faas.Init()
	return &server{router: r, auth: a, crud: c, user: u, file: f, faas: faas, realtime: realtime, static: s, isProd: isProd}
=======
	functions := functions.Init()
	return &server{router: r, auth: a, crud: c, user: u, file: f, functions: functions, realtime: realtime, isProd: isProd}
>>>>>>> ce5624f6
}

func (s *server) start(port, grpcPort string) error {

	go s.initGRPCServer(grpcPort)

	// Allow cors
	corsObj := cors.New(cors.Options{
		AllowCredentials: true,
		AllowOriginFunc: func(s string) bool {
			return true
		},
		AllowedMethods: []string{"GET", "PUT", "POST", "DELETE"},
		AllowedHeaders: []string{"Authorization", "Content-Type"},
		ExposedHeaders: []string{"Authorization", "Content-Type"},
	})

	handler := corsObj.Handler(s.router)

	fmt.Println("Starting http server on port " + port)

	if s.config.SSL != nil {
		return http.ListenAndServeTLS(":"+port, s.config.SSL.Crt, s.config.SSL.Key, handler)
	}

	return http.ListenAndServe(":"+port, handler)
}

func (s *server) loadConfig(config *config.Project) error {
	s.lock.Lock()
	s.config = config
	s.lock.Unlock()

	// Set the configuration for the auth module
	s.auth.SetConfig(config.Secret, config.Modules.Crud, config.Modules.FileStore)

	// Set the configuration for the user management module
	s.user.SetConfig(config.Modules.Auth)

	// Set the configuration for the file storage module
	if err := s.file.SetConfig(config.Modules.FileStore); err != nil {
		return err
	}

<<<<<<< HEAD
	// Set the configuration for the FaaS module
	if err := s.faas.SetConfig(config.Modules.FaaS); err != nil {
=======
	// Set the configuration for the Functions module
	err := s.functions.SetConfig(config.Modules.Functions)
	if err != nil {
>>>>>>> ce5624f6
		return err
	}

	// Set the configuration for the Realtime module
	if err := s.realtime.SetConfig(config.Modules.Realtime); err != nil {
		return err
	}

	// Set the configuration for Static module
	if err := s.static.SetConfig(config.Modules.Static); err != nil {
		return err
	}

	// Set the configuration for the crud module
	return s.crud.SetConfig(config.Modules.Crud)
}

func (s *server) initGRPCServer(port string) {
	lis, err := net.Listen("tcp", ":"+port)
	if err != nil {
		log.Fatal("Failed to listen:", err)
	}

	options := []grpc.ServerOption{}
	if s.config.SSL != nil {
		creds, err := credentials.NewServerTLSFromFile(s.config.SSL.Crt, s.config.SSL.Key)
		if err != nil {
			log.Fatalln("Error -", err)
		}
		options = append(options, grpc.Creds(creds))
	}

	grpcServer := grpc.NewServer(options...)
	pb.RegisterSpaceCloudServer(grpcServer, s)

	fmt.Println("Starting gRPC server on port " + port)
	if err := grpcServer.Serve(lis); err != nil {
		log.Fatal("failed to serve:", err)
	}
}<|MERGE_RESOLUTION|>--- conflicted
+++ resolved
@@ -15,8 +15,8 @@
 	"github.com/spaceuptech/space-cloud/config"
 	"github.com/spaceuptech/space-cloud/modules/auth"
 	"github.com/spaceuptech/space-cloud/modules/crud"
+	"github.com/spaceuptech/space-cloud/modules/filestore"
 	"github.com/spaceuptech/space-cloud/modules/functions"
-	"github.com/spaceuptech/space-cloud/modules/filestore"
 	"github.com/spaceuptech/space-cloud/modules/realtime"
 	"github.com/spaceuptech/space-cloud/modules/static"
 	"github.com/spaceuptech/space-cloud/modules/userman"
@@ -24,17 +24,17 @@
 )
 
 type server struct {
-	lock     sync.Mutex
-	router   *mux.Router
-	auth     *auth.Module
-	crud     *crud.Module
-	user     *userman.Module
-	file     *filestore.Module
-	functions     *functions.Module
-	realtime *realtime.Module
-	static   *static.Module
-	isProd   bool
-	config   *config.Project
+	lock      sync.Mutex
+	router    *mux.Router
+	auth      *auth.Module
+	crud      *crud.Module
+	user      *userman.Module
+	file      *filestore.Module
+	functions *functions.Module
+	realtime  *realtime.Module
+	static    *static.Module
+	isProd    bool
+	config    *config.Project
 }
 
 func initServer(isProd bool) *server {
@@ -44,14 +44,9 @@
 	u := userman.Init(c, a)
 	f := filestore.Init()
 	realtime := realtime.Init()
-<<<<<<< HEAD
 	s := static.Init()
-	faas := faas.Init()
-	return &server{router: r, auth: a, crud: c, user: u, file: f, faas: faas, realtime: realtime, static: s, isProd: isProd}
-=======
 	functions := functions.Init()
-	return &server{router: r, auth: a, crud: c, user: u, file: f, functions: functions, realtime: realtime, isProd: isProd}
->>>>>>> ce5624f6
+	return &server{router: r, auth: a, crud: c, user: u, file: f, static: s, functions: functions, realtime: realtime, isProd: isProd}
 }
 
 func (s *server) start(port, grpcPort string) error {
@@ -96,14 +91,8 @@
 		return err
 	}
 
-<<<<<<< HEAD
-	// Set the configuration for the FaaS module
-	if err := s.faas.SetConfig(config.Modules.FaaS); err != nil {
-=======
-	// Set the configuration for the Functions module
-	err := s.functions.SetConfig(config.Modules.Functions)
-	if err != nil {
->>>>>>> ce5624f6
+	// Set the configuration for the functions module
+	if err := s.functions.SetConfig(config.Modules.Functions); err != nil {
 		return err
 	}
 
