package main

import (
<<<<<<< HEAD
	"github.com/spaceuptech/space-cloud/modules/static"
=======
	"fmt"
>>>>>>> 537207b5
	"log"
	"net"
	"net/http"
	"strconv"
	"sync"

	"github.com/gorilla/mux"
	"github.com/rs/cors"
	"google.golang.org/grpc"
	"google.golang.org/grpc/credentials"

	"github.com/spaceuptech/space-cloud/config"
	"github.com/spaceuptech/space-cloud/modules/auth"
	"github.com/spaceuptech/space-cloud/modules/crud"
	"github.com/spaceuptech/space-cloud/modules/faas"
	"github.com/spaceuptech/space-cloud/modules/filestore"
	"github.com/spaceuptech/space-cloud/modules/realtime"
	"github.com/spaceuptech/space-cloud/modules/userman"
	pb "github.com/spaceuptech/space-cloud/proto"
)

type server struct {
	lock     sync.Mutex
	router   *mux.Router
	auth     *auth.Module
	crud     *crud.Module
	user     *userman.Module
	file     *filestore.Module
	faas     *faas.Module
	realtime *realtime.Module
	static   *static.Module
	isProd   bool
	config   *config.Project
}

func initServer(isProd bool) *server {
	r := mux.NewRouter()
	c := crud.Init()
	a := auth.Init(c)
	u := userman.Init(c, a)
	f := filestore.Init()
	realtime := realtime.Init()
	s := static.Init()
	faas := faas.Init()
	return &server{router: r, auth: a, crud: c, user: u, file: f, faas: faas, realtime: realtime, static:s, isProd: isProd}
}

func (s *server) start(port string) error {

	portInt, _ := strconv.Atoi(port)
	go s.initGRPCServer(strconv.Itoa(portInt + 1))

	// Allow cors
	corsObj := cors.New(cors.Options{
		AllowCredentials: true,
		AllowOriginFunc: func(s string) bool {
			return true
		},
		AllowedMethods: []string{"GET", "PUT", "POST", "DELETE"},
		AllowedHeaders: []string{"Authorization", "Content-Type"},
		ExposedHeaders: []string{"Authorization", "Content-Type"},
	})

	handler := corsObj.Handler(s.router)

	fmt.Println("Starting http server on port " + port)

	if s.config.SSL != nil {
		return http.ListenAndServeTLS(":"+port, s.config.SSL.Crt, s.config.SSL.Key, handler)
	}

	return http.ListenAndServe(":"+port, handler)
}

func (s *server) loadConfig(config *config.Project) error {
	s.lock.Lock()
	s.config = config
	s.lock.Unlock()

	// Set the configuration for the auth module
	s.auth.SetConfig(config.Secret, config.Modules.Crud, config.Modules.FileStore)

	// Set the configuration for the user management module
	s.user.SetConfig(config.Modules.Auth)

	// Set the configuration for the file storage module
	if err := s.file.SetConfig(config.Modules.FileStore); err != nil {
		return err
	}

	// Set the configuration for the FaaS module
	if err := s.faas.SetConfig(config.Modules.FaaS); err != nil {
		return err
	}

	// Set the configuration for the Realtime module
	if err := s.realtime.SetConfig(config.Modules.Realtime); err != nil {
		return err
	}

	// Set the configuration for Static module
	if err := s.static.SetConfig(config.Modules.Static); err != nil {
		return err
	}

	// Set the configuration for the crud module
	return s.crud.SetConfig(config.Modules.Crud)
}

func (s *server) initGRPCServer(port string) {
	lis, err := net.Listen("tcp", ":"+port)
	if err != nil {
		log.Fatal("Failed to listen:", err)
	}

	options := []grpc.ServerOption{}
	if s.config.SSL != nil {
		creds, err := credentials.NewServerTLSFromFile(s.config.SSL.Crt, s.config.SSL.Key)
		if err != nil {
			log.Fatalln("Error -", err)
		}
		options = append(options, grpc.Creds(creds))
	}

	grpcServer := grpc.NewServer(options...)
	pb.RegisterSpaceCloudServer(grpcServer, s)

	fmt.Println("Starting gRPC server on port " + port)
	if err := grpcServer.Serve(lis); err != nil {
		log.Fatal("failed to serve:", err)
	}
}<|MERGE_RESOLUTION|>--- conflicted
+++ resolved
@@ -1,11 +1,7 @@
 package main
 
 import (
-<<<<<<< HEAD
-	"github.com/spaceuptech/space-cloud/modules/static"
-=======
 	"fmt"
->>>>>>> 537207b5
 	"log"
 	"net"
 	"net/http"
@@ -23,6 +19,7 @@
 	"github.com/spaceuptech/space-cloud/modules/faas"
 	"github.com/spaceuptech/space-cloud/modules/filestore"
 	"github.com/spaceuptech/space-cloud/modules/realtime"
+	"github.com/spaceuptech/space-cloud/modules/static"
 	"github.com/spaceuptech/space-cloud/modules/userman"
 	pb "github.com/spaceuptech/space-cloud/proto"
 )
@@ -50,7 +47,7 @@
 	realtime := realtime.Init()
 	s := static.Init()
 	faas := faas.Init()
-	return &server{router: r, auth: a, crud: c, user: u, file: f, faas: faas, realtime: realtime, static:s, isProd: isProd}
+	return &server{router: r, auth: a, crud: c, user: u, file: f, faas: faas, realtime: realtime, static: s, isProd: isProd}
 }
 
 func (s *server) start(port string) error {
